using System;
using System.Collections.Generic;
using System.Collections.Immutable;
using System.Diagnostics;
using System.IO;
using System.Linq;
using System.Reflection;
using System.Text;
using System.Text.RegularExpressions;
using DefaultEcs;
<<<<<<< HEAD
=======
using GrappleFightNET5.Components;
>>>>>>> 144061fd
using Microsoft.CodeAnalysis;
using Microsoft.CodeAnalysis.CSharp;
using Microsoft.CodeAnalysis.Emit;
using Microsoft.Xna.Framework;

namespace GrappleFightBuilder
{
    /// <summary>
    /// Class that is used to construct an <see cref="Assembly"/> from script files.
    /// </summary>
    public sealed class ScriptAssemblyBuilder : Builder
    {
        private const string DefaultNamespace = "ScriptData";

        /// <summary>
        /// Constructs an instance of <see cref="ScriptAssemblyBuilder"/>.
        /// </summary>
        /// <param name="imports">Defines the imports the script will use. If null, a default set of imports will be
        /// used. Default imports:<br/>
        /// using System;<br/>
        /// using System.Diagnostics;<br/>
        /// using DefaultEcs;<br/>
        /// using Microsoft.Xna.Framework;</param>
        /// <param name="nspace">Defines the namespace that will encompass all the classes and methods the script will
        /// use. If null, then a default namespace (<see cref="DefaultNamespace"/>) will be used.</param>
        /// <param name="references"><see cref="MetadataReference"/> instances that define the references that are
        /// necessary to compile the script.</param>
        /// <param name="scriptContents">The scripts (as strings, not file paths) to combine together so that an
        /// <see cref="Assembly"/> can be created later on.</param>
        // we have to use null here because we can't set it to any variable non-const value
        public ScriptAssemblyBuilder(string[]? imports = null, string? nspace = null,
            MetadataReference[]? references = null, params string[]? scriptContents)
        {
            (Imports, References, Namespace) = (imports?.ToList() ?? DefaultImports.ToList(),
                references?.ToList() ?? DefaultReferences.ToList(), nspace ?? DefaultNamespace);
            Body = new StringBuilder();

            if (scriptContents is not null)
            {
                foreach (string script in scriptContents) Add(script);
            }
            else
            {
                Body = new StringBuilder();
            }
        }

        /// <summary>
        /// Constructs an instance of <see cref="ScriptAssemblyBuilder"/> without any script contents.
        /// </summary>
        /// <param name="imports">Defines the imports the script will use. If null, a default set of imports will be
        /// used. Default imports:<br/>
        /// using System;<br/>
        /// using System.Diagnostics;<br/>
        /// using DefaultEcs;<br/>
        /// using Microsoft.Xna.Framework;</param>
        /// <param name="nspace">Defines the namespace that will encompass all the classes and methods the script will
        /// use. If null, then a default namespace (<see cref="DefaultNamespace"/>) will be used.</param>
        /// <param name="references"><see cref="MetadataReference"/> instances that define the references that are
        /// necessary to compile the script.</param>
        public ScriptAssemblyBuilder(string[]? imports = null, string? nspace = null,
            MetadataReference[]? references = null) : this(imports, nspace, references, null)
        {
        }

        private const string _exampleClass = "public static class Example{}";
<<<<<<< HEAD
=======

        /// <summary>
        /// Adds code to <see cref="Body"/> and any new imports to <see cref="Imports"/> from script data.
        /// </summary>
        /// <param name="scriptContents">The contents of the script to add. (Not the file name).</param>
        public void AddScript(string scriptContents)
        {
            string[] imports = GetImports(scriptContents, out int len);
            if (imports.Length != 0)
            {
                len += scriptContents.IndexOf(imports.First());
            }
            
            Imports.AddRange(imports.Where(e => !Imports.Contains(e))); //don't add already existing references

            //substring past the header.
            string body = scriptContents[len..];
            Body.Append(body);
        }

        /// <summary>
        /// Compiles the <see cref="Body"/> and <see cref="Imports"/> together into a single string script. <br/>
        /// Note: the outgoing string value may not be formatted properly. If <see cref="Imports"/> is null then
        /// default imports are used.
        /// </summary>
        /// <returns>A new script that has the imports from <see cref="Imports"/> and the body from <see cref="Body"/>.
        /// </returns>
        public string GenerateFinalizedSource()
        {
            StringBuilder final = new();

            final.Append(GetHeader((IEnumerable<string>?) Imports ?? DefaultImports));
            final.Append(_exampleClass); //have this example class so that we can get the assembly via typeof().Assembly
            final.Append(Body);
            final.Append('}'); //this is for the open bracket from the namespace declaration.

            return final.ToString();
        }

        /// <summary>
        /// Compiles the script from <see cref="Body"/> with the imports from <see cref="Imports"/> into an
        /// <see cref="Assembly"/> that can be referenced and invoked.
        /// </summary>
        /// <param name="filePath">The file path describing where to write the compiled assembly to.</param>
        /// <param name="compilationOptions">Additional <see cref="CSharpCompilationOptions"/> that change how the
        /// script is compiled. By default, a new <see cref="CSharpCompilationOptions"/> instance with an
        /// <see cref="OutputKind"/> of <see cref="OutputKind.DynamicallyLinkedLibrary"/>.</param>
        /// <returns>An <see cref="ImmutableArray{T}"/> with any warnings or errors from the compilation.</returns>
        public ImmutableArray<Diagnostic> CompileIntoAssembly(string filePath,
            CSharpCompilationOptions? compilationOptions = null)
        {
            string finalCode = GenerateFinalizedSource();

            CSharpCompilation comp = CSharpCompilation.Create(
                assemblyName: "GrappleFightScripts",
                syntaxTrees: new[] {CSharpSyntaxTree.ParseText(finalCode)},
                references: References,
                options: compilationOptions ?? new CSharpCompilationOptions(OutputKind.DynamicallyLinkedLibrary));

            using MemoryStream ms = new();
            
            EmitResult result = comp.Emit(ms);

            if (!result.Success)
            {
                Debug.WriteLine("CompileIntoAssembly() has failed. Diagnostics have been returned.");
                return result.Diagnostics;
            }

            ms.Seek(0, SeekOrigin.Begin);

            using (FileStream fs = new(filePath, FileMode.OpenOrCreate, FileAccess.ReadWrite))
            {
                ms.WriteTo(fs);
            }

            return result.Diagnostics;
        }

        /// <summary>
        /// Gets <see cref="Script"/> instances from an <see cref="Assembly"/>.
        /// </summary>
        /// <param name="assembly"><see cref="Assembly"/> to get the <see cref="Script"/> instances from.</param>
        /// <returns>An array of <see cref="Script"/> with <see cref="Script.Init"/> and <see cref="Script.Update"/>
        /// delegates from the provided <see cref="Assembly"/>.</returns>
        public static Script[] GetScriptsFromAssembly(Assembly assembly)
        {
            List<Script> outList = new();

            foreach (Type type in assembly.GetTypes())
            {
                Script script = new();
                var (initMethod, updateMethod) = (type.GetMethod("Init"), type.GetMethod("Update"));

                if (initMethod is not null) script.Init = initMethod.CreateDelegate<Script.InitDelegate>();
                if (updateMethod is not null)
                {
                    //this line is too long for a one liner rip
                    script.Update = updateMethod.CreateDelegate<Script.UpdateDelegate>();
                }
                
                if (initMethod is not null || updateMethod is not null) outList.Add(script);
            }

            return outList.ToArray();
        }

        /// <summary>
        /// Gets a <see cref="Script"/> instance from an <see cref="Assembly"/> from a specified class name.
        /// </summary>
        /// <param name="assembly"><see cref="Assembly"/> to get the <see cref="Script"/> instances from.</param>
        /// <returns>An array of <see cref="Script"/> with <see cref="Script.Init"/> and <see cref="Script.Update"/>
        /// delegates from the provided <see cref="Assembly"/>.</returns>
        /// <param name="className">The class name to get the <see cref="Script.Init"/> and <see cref="Script.Update"/>
        /// methods from. </param>
        /// <param name="outScript">The <see cref="Script"/> with the Init/Update methods loaded in from the assembly.
        /// </param>
        /// <returns>If true is returned, then the script was obtained successfully with either
        /// <see cref="Script.Init"/> or <see cref="Script.Update"/> having values. If false is returned, then neither
        /// <see cref="Script.Init"/> or <see cref="Script.Update"/> were obtained succesfully.</returns>
        public static bool TryGetScriptFromAssembly(Assembly assembly, string className, out Script outScript)
        {
            Script script = new();
            Type? classType = assembly.GetTypes().First(e => e.Name == className);

            var (initMethod, updateMethod) = (classType?.GetMethod("Init"),
                classType?.GetMethod("Update"));
            
            if (initMethod is not null) script.Init = initMethod.CreateDelegate<Script.InitDelegate>();
            if (updateMethod is not null)
            {
                //this line is too long for a one liner rip
                script.Update = updateMethod.CreateDelegate<Script.UpdateDelegate>();
            }

            if (initMethod is not null || updateMethod is not null)
            {
                outScript = script;
                return true;
            }

            Debug.WriteLine(
                $"TryGetScriptFromAssembly failed. Returning null. Class name: {className}. Assembly: {assembly}.");
            outScript = script;
            return false;
        }

        private static string[] GetImports(string value, out int len)
        {
            string[] matches = Regex.Matches(value, "using.+").Select(e => e.Value).ToArray();
            len = matches.Sum(e => e.Length);

            return matches;
        }

        private string GetHeader(IEnumerable<string> imports)
        {
            StringBuilder builder = new();

            foreach (string import in imports) builder.Append(import + '\n');
            builder.Append('\n');
            builder.Append($"namespace {Namespace}\n{{");

            return builder.ToString();
        }
>>>>>>> 144061fd
    }
}<|MERGE_RESOLUTION|>--- conflicted
+++ resolved
@@ -8,10 +8,7 @@
 using System.Text;
 using System.Text.RegularExpressions;
 using DefaultEcs;
-<<<<<<< HEAD
-=======
 using GrappleFightNET5.Components;
->>>>>>> 144061fd
 using Microsoft.CodeAnalysis;
 using Microsoft.CodeAnalysis.CSharp;
 using Microsoft.CodeAnalysis.Emit;
@@ -22,9 +19,47 @@
     /// <summary>
     /// Class that is used to construct an <see cref="Assembly"/> from script files.
     /// </summary>
-    public sealed class ScriptAssemblyBuilder : Builder
+    public class ScriptAssemblyBuilder
     {
         private const string DefaultNamespace = "ScriptData";
+
+        /// <summary>
+        /// The references that will be used when no references are specified in the constructor.
+        /// </summary>
+        private static readonly MetadataReference[] DefaultReferences = new[]
+        {
+            Assembly.GetAssembly(typeof(Entity)).Location, Assembly.GetAssembly(typeof(GameTime)).Location,
+            AppDomain.CurrentDomain.GetAssemblies().Single(a => a.GetName().Name == "netstandard").Location,
+            Path.Combine(Path.GetDirectoryName(typeof(System.Runtime.GCSettings).GetTypeInfo().Assembly.Location), "System.Runtime.dll"),
+            Assembly.GetAssembly(typeof(System.Console)).Location, Assembly.GetAssembly(typeof(System.Object)).Location,
+            Assembly.GetAssembly(typeof(System.Runtime.GCSettings)).Location
+        }.Select(e => MetadataReference.CreateFromFile(e)).ToArray();
+
+        private static readonly string[] DefaultImports =
+        {
+            "using System;", "using System.Diagnostics;", "using DefaultEcs;", "using Microsoft.Xna.Framework;"
+        };
+        
+        /// <summary>
+        /// The name of the namespace when creating the script.
+        /// </summary>
+        public string Namespace { get; private set; }
+
+        /// <summary>
+        /// A list of each import that the script will use.
+        /// </summary>
+        public List<string> Imports { get; private set; }
+
+        /// <summary>
+        /// A list of <see cref="MetadataReference"/> that define the references that are necessary to compile the
+        /// script.
+        /// </summary>
+        public List<MetadataReference> References { get; private set; }
+
+        /// <summary>
+        /// Represents the body of the script. Use <see cref="AddScript"/> to add additional code to the body. 
+        /// </summary>
+        public StringBuilder Body { get; private set; }
 
         /// <summary>
         /// Constructs an instance of <see cref="ScriptAssemblyBuilder"/>.
@@ -51,7 +86,7 @@
 
             if (scriptContents is not null)
             {
-                foreach (string script in scriptContents) Add(script);
+                foreach (string script in scriptContents) AddScript(script);
             }
             else
             {
@@ -78,8 +113,6 @@
         }
 
         private const string _exampleClass = "public static class Example{}";
-<<<<<<< HEAD
-=======
 
         /// <summary>
         /// Adds code to <see cref="Body"/> and any new imports to <see cref="Imports"/> from script data.
@@ -245,6 +278,5 @@
 
             return builder.ToString();
         }
->>>>>>> 144061fd
     }
 }